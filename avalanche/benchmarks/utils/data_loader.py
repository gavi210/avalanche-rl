################################################################################
# Copyright (c) 2020 ContinualAI Research                                      #
# Copyrights licensed under the MIT License.                                   #
# See the accompanying LICENSE file for terms.                                 #
#                                                                              #
# Date: 01-12-2020                                                             #
# Author(s): Antonio Carta                                                     #
# E-mail: contact@continualai.org                                              #
# Website: clair.continualai.org                                               #
################################################################################
from torch.utils.data.dataloader import DataLoader
from typing import Dict


class MultiTaskDataLoader:
    def __init__(self, data_dict: Dict, **kwargs):
        """ Custom data loader for multi-task training.
        The dictionary `data_dict` maps task ids into their
        corresponding datasets.

        When iterating over the data, it returns sequentially a different
        batch for each task (i.e. first a batch for task 1, then task 2,
        and so on). If datasets for different tasks have different lengths,
        smaller tasks are oversampled to match the largest task.

        It is suggested to use this loader only if tasks have approximately the
        same length.

        :param data_dict: a dictionary with task ids as keys and Datasets
            as values.
        :param kwargs: data loader arguments used to instantiate the loader for
            each task separately. See pytorch :class:`DataLoader`.
        """
        self.data_dict = data_dict
        self.loaders_dict: Dict[int, DataLoader] = {}

        for task_id, data in self.data_dict.items():
            self.loaders_dict[task_id] = DataLoader(data, **kwargs)
        self.max_len = max([len(d) for d in self.loaders_dict.values()])

    def __iter__(self):
        iter_dataloaders = {}
        for t in self.loaders_dict.keys():
            iter_dataloaders[t] = iter(self.loaders_dict[t])
        max_len = max([len(d) for d in iter_dataloaders.values()])

        try:
            for it in range(max_len):
                for t in self.data_dict.keys():
                    t_loader = iter_dataloaders[t]
                    try:
                        x, y = next(t_loader)
                        yield t, x, y
                    except StopIteration:
                        # StopIteration is thrown if dataset ends.
                        # reinitialize data loader
                        iter_dataloaders[t] = iter(t_loader)
                        self.current_dataloader = iter_dataloaders[t]
                        x, y = next(t_loader)
                        yield t, x, y
        except StopIteration:
            return

    def __len__(self):
<<<<<<< HEAD
        return self.max_len * len(self.loaders_dict)


class MultiTaskMultiBatchDataLoader:
    def __init__(self, data_dict: Dict, **kwargs):
        """ Custom data loader for multi-task training.
        The dictionary `data_dict` maps task ids into their
        corresponding datasets.

        mini-batches emitted by this dataloader are dictionaries with task
        labels as keys and mini-batches as values. Therefore, each mini-batch
        contains separate data for each task (i.e. key 1 batch for task 1).
        If datasets for different tasks have different lengths, smaller tasks
        are oversampled to match the largest task.

        It is suggested to use this loader only if tasks have approximately the
        same length.

        :param data_dict: a dictionary with task ids as keys and Datasets
            as values.
        :param kwargs: data loader arguments used to instantiate the loader for
            each task separately. See pytorch :class:`DataLoader`.
        """
        self.data_dict = data_dict
        self.loaders_dict: Dict[int, DataLoader] = {}

        for task_id, data in self.data_dict.items():
            self.loaders_dict[task_id] = DataLoader(data, **kwargs)
        self.max_len = max([len(d) for d in self.loaders_dict.values()])

    def __iter__(self):
        iter_dataloaders = {}
        for t in self.loaders_dict.keys():
            iter_dataloaders[t] = iter(self.loaders_dict[t])
        max_len = max([len(d) for d in iter_dataloaders.values()])

        try:
            for it in range(max_len):
                mb_curr = {}
                for t in self.data_dict.keys():
                    t_loader = iter_dataloaders[t]
                    try:
                        x, y = next(t_loader)
                    except StopIteration:
                        # StopIteration is thrown if dataset ends.
                        # reinitialize data loader
                        iter_dataloaders[t] = iter(t_loader)
                        self.current_dataloader = iter_dataloaders[t]
                        x, y = next(t_loader)
                    mb_curr[t] = x, y
                yield mb_curr
        except StopIteration:
            return

    def __len__(self):
        return self.max_len
=======
        return sum([len(dl) for dl in self.data_dict.values()])


__all__ = [
    'MultiTaskDataLoader'
]
>>>>>>> cbdb13be
<|MERGE_RESOLUTION|>--- conflicted
+++ resolved
@@ -62,7 +62,6 @@
             return
 
     def __len__(self):
-<<<<<<< HEAD
         return self.max_len * len(self.loaders_dict)
 
 
@@ -118,12 +117,4 @@
             return
 
     def __len__(self):
-        return self.max_len
-=======
-        return sum([len(dl) for dl in self.data_dict.values()])
-
-
-__all__ = [
-    'MultiTaskDataLoader'
-]
->>>>>>> cbdb13be
+        return self.max_len